--- conflicted
+++ resolved
@@ -5,12 +5,8 @@
 const OCPPError = require('./OcppError');
 const uuid = require('uuid/v4');
 const AutomaticTransactionGenerator = require('./AutomaticTransactionGenerator');
-<<<<<<< HEAD
-const Statistics = require('../statistics');
+const Statistics = require('../utils/Statistics');
 const {performance, PerformanceObserver } = require('perf_hooks');
-=======
-const Statistics = require('../utils/Statistics');
->>>>>>> dd6e5ceb
 
 const _performanceObserver  = new PerformanceObserver((list) => {
         let entry = list.getEntries()[0];
